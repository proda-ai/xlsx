--- conflicted
+++ resolved
@@ -30,11 +30,8 @@
     , wsSheetViews
     , wsPageSetup
     , wsConditionalFormattings
-<<<<<<< HEAD
+    , wsDataValidations
     , wsPivotTables
-=======
-    , wsDataValidations
->>>>>>> af675268
     -- ** Cells
     , cellValue
     , cellStyle
@@ -148,7 +145,6 @@
 
 -- | Xlsx worksheet
 data Worksheet = Worksheet
-<<<<<<< HEAD
   { _wsColumns :: [ColumnsWidth] -- ^ column widths
   , _wsRowPropertiesMap :: Map Int RowProperties -- ^ custom row properties (height, style) map
   , _wsCells :: CellMap -- ^ data mapped by (row, column) pairs
@@ -157,29 +153,14 @@
   , _wsSheetViews :: Maybe [SheetView]
   , _wsPageSetup :: Maybe PageSetup
   , _wsConditionalFormattings :: Map SqRef ConditionalFormatting
+  , _wsDataValidations :: Map SqRef DataValidation
   , _wsPivotTables :: [PivotTable]
   } deriving (Eq, Show)
-=======
-    { _wsColumns                :: [ColumnsWidth]          -- ^ column widths
-    , _wsRowPropertiesMap       :: Map Int RowProperties   -- ^ custom row properties (height, style) map
-    , _wsCells                  :: CellMap                 -- ^ data mapped by (row, column) pairs
-    , _wsDrawing                :: Maybe Drawing           -- ^ SpreadsheetML Drawing
-    , _wsMerges                 :: [Range]                 -- ^ list of cell merges
-    , _wsSheetViews             :: Maybe [SheetView]
-    , _wsPageSetup              :: Maybe PageSetup
-    , _wsConditionalFormattings :: Map SqRef ConditionalFormatting
-    , _wsDataValidations        :: Map SqRef DataValidation
-    } deriving (Eq, Show)
->>>>>>> af675268
 
 makeLenses ''Worksheet
 
 instance Default Worksheet where
-<<<<<<< HEAD
-    def = Worksheet [] M.empty M.empty Nothing [] Nothing Nothing M.empty []
-=======
-    def = Worksheet [] M.empty M.empty Nothing [] Nothing Nothing M.empty M.empty
->>>>>>> af675268
+    def = Worksheet [] M.empty M.empty Nothing [] Nothing Nothing M.empty M.empty []
 
 newtype Styles = Styles {unStyles :: L.ByteString}
             deriving (Eq, Show)
